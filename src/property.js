--- conflicted
+++ resolved
@@ -25,16 +25,16 @@
 
 /**
  * @class a WebDAV property
- * 
- * @param   {Node}  xmlElement  Optionally; the xmlNode describing the propstat object (should be compliant with RFC 4918)
- * @param {Number} status
- * @param {String} responsedescription
- * @param {String[]} errors
- * @property {Element} xmlElement
- * @property value
- * @property {Number} status
- * @property {String} responsedescription
- * @property {String[]} errors
+ *
+ * @param  {Node}      xmlElement  Optionally; the xmlNode describing the propstat object (should be compliant with RFC 4918)
+ * @param  {Number}    status
+ * @param  {String}    responsedescription
+ * @param  {String[]}  errors
+ * @property  {Element}   xmlElement
+ * @property  {mixed}     value
+ * @property  {Number}    status
+ * @property  {String}    responsedescription
+ * @property  {String[]}  errors
  */
 nl.sara.webdav.Property = function(xmlNode, status, responsedescription, errors) {
   // Define the hidden attributes which are used by the public attributes set later on
@@ -106,7 +106,6 @@
   }
 }
 
-<<<<<<< HEAD
 Object.defineProperty(nl.sara.webdav.Property.prototype, 'namespace', {
   'set': function(value) {
     this._namespace = value;
@@ -220,54 +219,5 @@
 nl.sara.webdav.Property.prototype.getErrors = function() {
   return this._errors;
 }
-=======
-Object.defineProperty(
-  nl.sara.webdav.Property.prototype, 'value', {
-    get: function() {
-      var result;
-      switch (this.namespace + this.tagname) {
-      case 'DAV:getcontentlength':
-        return parseInt(this.xmlElement.textContent, 10);
-      case 'DAV:getlastmodified':
-        result = this.xmlElement.textContent;
-        // TODO: parse `result` into a UNIX timestamp (ie. an integer).
-        return result;
-      case 'DAV:owner':
-      case 'DAV:group':
-        result = [];
-        // TODO: parse all HREF elements and return as an array of URLs.
-        return result;
-      // TODO: implement all other known property types.
-      }
-      // By default, do nothing, ie. return `undefined`.
-    } // function
-  } // config object
-);
-
-Object.defineProperty(
-  nl.sara.webdav.Property.prototype, 'status', {
-    get: nl.sara.webdav.defaultGetter('_status'),
-    set: function(status) {
-      status = parseInt(status, 10);
-      if ((status < 200) || (status >= 600)) {
-        throw new nl.sara.webdav.Exception('Status must be between 200 and 599 (inclusive)', nl.sara.webdav.Exception.WRONG_VALUE);
-      }
-      this._status = status;
-    },
-  } // config object
-);
-
-Object.defineProperty(
-  nl.sara.webdav.Property.prototype, 'namespace', {
-    get: function() { return this.xmlElement.namespaceURI; }
-  }
-);
-
-Object.defineProperty(
-  nl.sara.webdav.Property.prototype, 'tagname', {
-    get: function() { return this.xmlElement.tagname; }
-  }
-);
->>>>>>> 0efe64c9
 
 // End of library