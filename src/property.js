/*
 * Copyright ©2012 SARA bv, The Netherlands
 *
 * This file is part of js-webdav-client.
 *
 * js-webdav-client is free software: you can redistribute it and/or modify
 * it under the terms of the GNU Lesser General Public License as published
 * by the Free Software Foundation, either version 3 of the License, or
 * (at your option) any later version.
 *
 * js-webdav-client is distributed in the hope that it will be useful,
 * but WITHOUT ANY WARRANTY; without even the implied warranty of
 * MERCHANTABILITY or FITNESS FOR A PARTICULAR PURPOSE.  See the
 * GNU Lesser General Public License for more details.
 *
 * You should have received a copy of the GNU Lesser General Public License
 * along with js-webdav-client.  If not, see <http://www.gnu.org/licenses/>.
 */
"use strict";

// If nl.sara.webdav.Property is already defined, we have a namespace clash!
if (nl.sara.webdav.Property !== undefined) {
  throw new nl.sara.webdav.Exception('Class name nl.sara.webdav.Property already taken, could not load JavaScript library for WebDAV connectivity.', nl.sara.webdav.Exception.NAMESPACE_TAKEN);
}

/**
<<<<<<< HEAD
 * WebDAV property.
=======
 * @class a WebDAV property
 * 
 * @param   {Node}  xmlNode  Optionally; the xmlNode describing the propstat object (should be compliant with RFC 4918)
>>>>>>> d2705664
 */
nl.sara.webdav.Property = function() {
  if (0 == arguments.length) {
    throw new nl.sara.webdav.Exception(
      'This constructor requires at least one argument.',
      nl.sara.webdav.Exception.WRONG_TYPE
    );
  }
  this.xmlElement = arguments[0];
  this.status = (1 < arguments.length) ? arguments[1] : 200;
  this.responsedescription = (2 < arguments.length) ? arguments[2] : '';
  this.errors = (3 < arguments.length) ? arguments[3] : [];
}
<<<<<<< HEAD
=======
  
/**
 * Sets a property
 * 
 * @param   {String}    prop   The property to update
 * @param               value  The value
 * @returns  {nl.sara.webdav.Property}         The property itself for chaining methods
 */
nl.sara.webdav.Property.prototype.set = function(prop, value) {
  if (this._defaultprops[prop] === undefined) {
    throw new nl.sara.webdav.Exception('Property ' + prop + ' does not exist', nl.sara.webdav.Exception.UNEXISTING_PROPERTY);
  }
  switch (prop) {
    case 'xmlvalue':
      if (!(value instanceof Node)) {
        throw new nl.sara.webdav.Exception('xmlvalue must be an instance of Node', nl.sara.webdav.Exception.WRONG_TYPE);
      }
>>>>>>> d2705664

nl.sara.webdav.Property.prototype = {

<<<<<<< HEAD
//  set 'xmlElement': function(xmlElement) {
//    if (!(xmlElement instanceof Node)) {
//      throw new nl.sara.webdav.Exception(
//        'xmlvalue must be an instance of Node',
//        nl.sara.webdav.Exception.WRONG_TYPE
//      );
//    }
//    this._xmlElement = xmlElement;
//  },

//  get 'xmlElement': nl.sara.webdav.defaultGetter('_xmlElement');

  /**
   * @return mixed the text of this property, if it's text-only, otherwise a
   *         NodeList of all child nodes.
   */
  get 'value': function() {
    var result;
    switch (this.namespace + this.tagname) {
    case 'DAV:getcontentlength':
      return parseInt(this.xmlElement.textContent, 10);
    case 'DAV:getlastmodified':
      result = this.xmlElement.textContent;
      // TODO: parse `result` into a UNIX timestamp (ie. an integer).
      return result;
    case 'DAV:owner':
    case 'DAV:group':
      result = [];
      // TODO: parse all HREF elements and return as an array of URLs.
      return result;
    // TODO: implement all other known property types.
    }
    // By default, do nothing, ie. return `undefined`.
  },

  set 'status': function(status) {
    status = parseInt(status, 10);
    if ((status < 200) || (status >= 600)) {
      throw new nl.sara.webdav.Exception('Status must be between 200 and 599 (inclusive)', nl.sara.webdav.Exception.WRONG_VALUE);
    }
    this._status = status;
  },

  get 'status': nl.sara.webdav.defaultGetter('_status'),
  get 'namespace': function() { return this.xmlElement.namespaceURI; },
  get 'tagname': function() { return this.xmlElement.tagname; }

};
=======
/**
 * Gets a property
 * 
 * @param   {String}  prop  The property to get
 * @returns                  The value of the property
 */
nl.sara.webdav.Property.prototype.get = function(prop) {
  if (this._defaultprops[prop] === undefined) {
    throw new nl.sara.webdav.Exception('Property ' + prop + ' does not exist', nl.sara.webdav.Exception.UNEXISTING_PROPERTY);
  }
  return this._defaultprops[prop];
}

/**
 * Adds an error to this property
 * 
 * @returns  {Node}  The Node which represents the error
 */
nl.sara.webdav.Property.prototype.addError = function(error) {
  if (!(error instanceof Node)) {
    throw new nl.sara.webdav.Exception('Error must be an instance of Node', nl.sara.webdav.Exception.WRONG_TYPE);
  }
  this._errors.push(error);
  return this;
}

/**
 * Returns all errors
 * 
 * @returns  {array}  An array of Node representing the error
 */
nl.sara.webdav.Property.prototype.getErrors = function() {
  return this._errors;
}

/**
 * Overloads the default toString() method so it returns the value of this property
 * 
 * @returns  {String}  A string representation of this property
 */
nl.sara.webdav.Property.prototype.toString = function() {
  return this.get('value');
}
>>>>>>> d2705664

// End of library<|MERGE_RESOLUTION|>--- conflicted
+++ resolved
@@ -24,13 +24,17 @@
 }
 
 /**
-<<<<<<< HEAD
- * WebDAV property.
-=======
  * @class a WebDAV property
  * 
- * @param   {Node}  xmlNode  Optionally; the xmlNode describing the propstat object (should be compliant with RFC 4918)
->>>>>>> d2705664
+ * @param   {Node}  xmlElement  Optionally; the xmlNode describing the propstat object (should be compliant with RFC 4918)
+ * @param {Number} status
+ * @param {String} responsedescription
+ * @param {String[]} errors
+ * @property {Element} xmlElement
+ * @property value
+ * @property {Number} status
+ * @property {String} responsedescription
+ * @property {String[]} errors
  */
 nl.sara.webdav.Property = function() {
   if (0 == arguments.length) {
@@ -44,122 +48,53 @@
   this.responsedescription = (2 < arguments.length) ? arguments[2] : '';
   this.errors = (3 < arguments.length) ? arguments[3] : [];
 }
-<<<<<<< HEAD
-=======
-  
-/**
- * Sets a property
- * 
- * @param   {String}    prop   The property to update
- * @param               value  The value
- * @returns  {nl.sara.webdav.Property}         The property itself for chaining methods
- */
-nl.sara.webdav.Property.prototype.set = function(prop, value) {
-  if (this._defaultprops[prop] === undefined) {
-    throw new nl.sara.webdav.Exception('Property ' + prop + ' does not exist', nl.sara.webdav.Exception.UNEXISTING_PROPERTY);
+
+Object.defineProperty(
+  nl.sara.webdav.Property.prototype, 'value', {
+    get: function() {
+      var result;
+      switch (this.namespace + this.tagname) {
+      case 'DAV:getcontentlength':
+        return parseInt(this.xmlElement.textContent, 10);
+      case 'DAV:getlastmodified':
+        result = this.xmlElement.textContent;
+        // TODO: parse `result` into a UNIX timestamp (ie. an integer).
+        return result;
+      case 'DAV:owner':
+      case 'DAV:group':
+        result = [];
+        // TODO: parse all HREF elements and return as an array of URLs.
+        return result;
+      // TODO: implement all other known property types.
+      }
+      // By default, do nothing, ie. return `undefined`.
+    } // function
+  } // config object
+);
+
+Object.defineProperty(
+  nl.sara.webdav.Property.prototype, 'status', {
+    get: nl.sara.webdav.defaultGetter('_status'),
+    set: function(status) {
+      status = parseInt(status, 10);
+      if ((status < 200) || (status >= 600)) {
+        throw new nl.sara.webdav.Exception('Status must be between 200 and 599 (inclusive)', nl.sara.webdav.Exception.WRONG_VALUE);
+      }
+      this._status = status;
+    },
+  } // config object
+);
+
+Object.defineProperty(
+  nl.sara.webdav.Property.prototype, 'namespace', {
+    get: function() { return this.xmlElement.namespaceURI; }
   }
-  switch (prop) {
-    case 'xmlvalue':
-      if (!(value instanceof Node)) {
-        throw new nl.sara.webdav.Exception('xmlvalue must be an instance of Node', nl.sara.webdav.Exception.WRONG_TYPE);
-      }
->>>>>>> d2705664
+);
 
-nl.sara.webdav.Property.prototype = {
-
-<<<<<<< HEAD
-//  set 'xmlElement': function(xmlElement) {
-//    if (!(xmlElement instanceof Node)) {
-//      throw new nl.sara.webdav.Exception(
-//        'xmlvalue must be an instance of Node',
-//        nl.sara.webdav.Exception.WRONG_TYPE
-//      );
-//    }
-//    this._xmlElement = xmlElement;
-//  },
-
-//  get 'xmlElement': nl.sara.webdav.defaultGetter('_xmlElement');
-
-  /**
-   * @return mixed the text of this property, if it's text-only, otherwise a
-   *         NodeList of all child nodes.
-   */
-  get 'value': function() {
-    var result;
-    switch (this.namespace + this.tagname) {
-    case 'DAV:getcontentlength':
-      return parseInt(this.xmlElement.textContent, 10);
-    case 'DAV:getlastmodified':
-      result = this.xmlElement.textContent;
-      // TODO: parse `result` into a UNIX timestamp (ie. an integer).
-      return result;
-    case 'DAV:owner':
-    case 'DAV:group':
-      result = [];
-      // TODO: parse all HREF elements and return as an array of URLs.
-      return result;
-    // TODO: implement all other known property types.
-    }
-    // By default, do nothing, ie. return `undefined`.
-  },
-
-  set 'status': function(status) {
-    status = parseInt(status, 10);
-    if ((status < 200) || (status >= 600)) {
-      throw new nl.sara.webdav.Exception('Status must be between 200 and 599 (inclusive)', nl.sara.webdav.Exception.WRONG_VALUE);
-    }
-    this._status = status;
-  },
-
-  get 'status': nl.sara.webdav.defaultGetter('_status'),
-  get 'namespace': function() { return this.xmlElement.namespaceURI; },
-  get 'tagname': function() { return this.xmlElement.tagname; }
-
-};
-=======
-/**
- * Gets a property
- * 
- * @param   {String}  prop  The property to get
- * @returns                  The value of the property
- */
-nl.sara.webdav.Property.prototype.get = function(prop) {
-  if (this._defaultprops[prop] === undefined) {
-    throw new nl.sara.webdav.Exception('Property ' + prop + ' does not exist', nl.sara.webdav.Exception.UNEXISTING_PROPERTY);
+Object.defineProperty(
+  nl.sara.webdav.Property.prototype, 'tagname', {
+    get: function() { return this.xmlElement.tagname; }
   }
-  return this._defaultprops[prop];
-}
-
-/**
- * Adds an error to this property
- * 
- * @returns  {Node}  The Node which represents the error
- */
-nl.sara.webdav.Property.prototype.addError = function(error) {
-  if (!(error instanceof Node)) {
-    throw new nl.sara.webdav.Exception('Error must be an instance of Node', nl.sara.webdav.Exception.WRONG_TYPE);
-  }
-  this._errors.push(error);
-  return this;
-}
-
-/**
- * Returns all errors
- * 
- * @returns  {array}  An array of Node representing the error
- */
-nl.sara.webdav.Property.prototype.getErrors = function() {
-  return this._errors;
-}
-
-/**
- * Overloads the default toString() method so it returns the value of this property
- * 
- * @returns  {String}  A string representation of this property
- */
-nl.sara.webdav.Property.prototype.toString = function() {
-  return this.get('value');
-}
->>>>>>> d2705664
+);
 
 // End of library