/*
 * Copyright ©2012 SARA bv, The Netherlands
 *
 * This file is part of js-webdav-client.
 *
 * js-webdav-client is free software: you can redistribute it and/or modify
 * it under the terms of the GNU Lesser General Public License as published
 * by the Free Software Foundation, either version 3 of the License, or
 * (at your option) any later version.
 *
 * js-webdav-client is distributed in the hope that it will be useful,
 * but WITHOUT ANY WARRANTY; without even the implied warranty of
 * MERCHANTABILITY or FITNESS FOR A PARTICULAR PURPOSE.  See the
 * GNU Lesser General Public License for more details.
 *
 * You should have received a copy of the GNU Lesser General Public License
 * along with js-webdav-client.  If not, see <http://www.gnu.org/licenses/>.
 */
"use strict"

// If nl.sara.webdav.Acl is already defined, we have a namespace clash!
if (nl.sara.webdav.Acl !== undefined) {
  throw new nl.sara.webdav.Exception('Namespace nl.sara.webdav.Acl already taken, could not load JavaScript library for WebDAV connectivity.', nl.sara.webdav.Exception.NAMESPACE_TAKEN);
}

/**
<<<<<<< HEAD
 * This class describes an ACL
 *
 * @param   Node  xmlNode  Optionally; the xmlNode describing the acl object (should be compliant with RFC 3744)
=======
 * @class Access Control List
 * 
 * @param   {Node}  xmlNode  Optionally; the xmlNode describing the acl object (should be compliant with RFC 3744)
>>>>>>> 0efe64c9
 */
nl.sara.webdav.Acl = function(xmlNode) {
  Object.defineProperty(this, '_aces', {
    'value': [],
    'enumerable': false,
    'configurable': false,
    'writable': true
  });

  // Constructor logic
  // Parse the XML
  if (xmlNode instanceof Node) {
    if ((xmlNode.namespaceURI != 'DAV:') || (xmlNode.localName != 'acl')) {
      throw new nl.sara.webdav.Exception('Node is not of type DAV:acl', nl.sara.webdav.Exception.WRONG_XML);
    }
    for (var i = 0; i < xmlNode.childNodes.length; i++) {
      var child = xmlNode.childNodes.item(i);
      if ((child.namespaceURI == null) || (child.namespaceURI != 'DAV:') || (child.localName != 'ace')) { // Skip if not the right element
        continue;
      }
      this.addAce(new nl.sara.webdav.Ace(child));
    }
  }
}

/**
 * Adds an ACE
<<<<<<< HEAD
 *
 * @param   Ace  ace       The ACE to add
 * @param   int  position  Optional; The position to add this ACE. If the position is lower than 1, 0 is assumed, of the position is higher than the current length of the ACL or not specified, the ACE is appended to the end.
 * @return  Acl            The ACL itself for chaining methods
=======
 * 
 * @param   {nl.sara.webdav.Ace}  ace       The ACE to add
 * @param   {Number}  position  Optional; The position to add this ACE. If the position is lower than 1, 0 is assumed, of the position is higher than the current length of the ACL or not specified, the ACE is appended to the end.
 * @returns  {nl.sara.webdav.Acl}            The ACL itself for chaining methods
>>>>>>> 0efe64c9
 */
nl.sara.webdav.Acl.prototype.addAce = function(ace, position) {
  if (!(ace instanceof nl.sara.webdav.Ace)) {
    throw new nl.sara.webdav.Exception('Ace should be instance of Ace', nl.sara.webdav.Exception.WRONG_TYPE);
  }
  if ((position === undefined) || (position > (this._aces.length - 1))) {
    this._aces.push(ace);
  }else{
    position = Number(position);
    if (position < 1) {
      this._aces.unshift(ace);
    }else{
      this._aces.splice(position, 0, ace);
    }
  }
  return this;
}

/**
 * Gets the ACL as an array
<<<<<<< HEAD
 *
 * @return  Ace[]  An array of the ACE's in this ACL
=======
 * 
 * @returns  {nl.sara.webdav.Ace[]}  An array of the ACE's in this ACL
>>>>>>> 0efe64c9
 */
nl.sara.webdav.Acl.prototype.getAces = function() {
  return this._aces;
}

/**
 * Gets one ACE from a certain position
<<<<<<< HEAD
 *
 * @param   int  position  The position of the ACE
 * @return  Ace            The ACE
=======
 * 
 * @param   {Number}  position  The position of the ACE
 * @returns  {nl.sara.webdav.Ace}            The ACE
>>>>>>> 0efe64c9
 */
nl.sara.webdav.Acl.prototype.getAce = function(position) {
  position = Number(position);
  if ((position < 0) || (position >= this.getLength())) {
    throw new nl.sara.webdav.Exception('No ACE found on position ' + position, nl.sara.webdav.Exception.UNEXISTING_PROPERTY);
  }
  return this._aces[position];
}

/**
 * Gets the length of the ACL
<<<<<<< HEAD
 *
 * @return  int  The length of the ACL
=======
 * 
 * @returns  {Number}  The length of the ACL
>>>>>>> 0efe64c9
 */
nl.sara.webdav.Acl.prototype.getLength = function() {
  return this._aces.length;
}

// End of library<|MERGE_RESOLUTION|>--- conflicted
+++ resolved
@@ -24,15 +24,9 @@
 }
 
 /**
-<<<<<<< HEAD
- * This class describes an ACL
+ * @class Access Control List
  *
- * @param   Node  xmlNode  Optionally; the xmlNode describing the acl object (should be compliant with RFC 3744)
-=======
- * @class Access Control List
- * 
  * @param   {Node}  xmlNode  Optionally; the xmlNode describing the acl object (should be compliant with RFC 3744)
->>>>>>> 0efe64c9
  */
 nl.sara.webdav.Acl = function(xmlNode) {
   Object.defineProperty(this, '_aces', {
@@ -60,17 +54,10 @@
 
 /**
  * Adds an ACE
-<<<<<<< HEAD
  *
- * @param   Ace  ace       The ACE to add
- * @param   int  position  Optional; The position to add this ACE. If the position is lower than 1, 0 is assumed, of the position is higher than the current length of the ACL or not specified, the ACE is appended to the end.
- * @return  Acl            The ACL itself for chaining methods
-=======
- * 
- * @param   {nl.sara.webdav.Ace}  ace       The ACE to add
- * @param   {Number}  position  Optional; The position to add this ACE. If the position is lower than 1, 0 is assumed, of the position is higher than the current length of the ACL or not specified, the ACE is appended to the end.
+ * @param    {nl.sara.webdav.Ace}  ace       The ACE to add
+ * @param    {Number}              position  Optional; The position to add this ACE. If the position is lower than 1, 0 is assumed, of the position is higher than the current length of the ACL or not specified, the ACE is appended to the end.
  * @returns  {nl.sara.webdav.Acl}            The ACL itself for chaining methods
->>>>>>> 0efe64c9
  */
 nl.sara.webdav.Acl.prototype.addAce = function(ace, position) {
   if (!(ace instanceof nl.sara.webdav.Ace)) {
@@ -91,13 +78,8 @@
 
 /**
  * Gets the ACL as an array
-<<<<<<< HEAD
  *
- * @return  Ace[]  An array of the ACE's in this ACL
-=======
- * 
  * @returns  {nl.sara.webdav.Ace[]}  An array of the ACE's in this ACL
->>>>>>> 0efe64c9
  */
 nl.sara.webdav.Acl.prototype.getAces = function() {
   return this._aces;
@@ -105,15 +87,9 @@
 
 /**
  * Gets one ACE from a certain position
-<<<<<<< HEAD
  *
- * @param   int  position  The position of the ACE
- * @return  Ace            The ACE
-=======
- * 
- * @param   {Number}  position  The position of the ACE
+ * @param    {Number}              position  The position of the ACE
  * @returns  {nl.sara.webdav.Ace}            The ACE
->>>>>>> 0efe64c9
  */
 nl.sara.webdav.Acl.prototype.getAce = function(position) {
   position = Number(position);
@@ -125,13 +101,8 @@
 
 /**
  * Gets the length of the ACL
-<<<<<<< HEAD
  *
- * @return  int  The length of the ACL
-=======
- * 
  * @returns  {Number}  The length of the ACL
->>>>>>> 0efe64c9
  */
 nl.sara.webdav.Acl.prototype.getLength = function() {
   return this._aces.length;
