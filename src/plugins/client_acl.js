/*
 * Copyright ©2012 SARA bv, The Netherlands
 *
 * This file is part of js-webdav-client.
 *
 * js-webdav-client is free software: you can redistribute it and/or modify
 * it under the terms of the GNU Lesser General Public License as published
 * by the Free Software Foundation, either version 3 of the License, or
 * (at your option) any later version.
 *
 * js-webdav-client is distributed in the hope that it will be useful,
 * but WITHOUT ANY WARRANTY; without even the implied warranty of
 * MERCHANTABILITY or FITNESS FOR A PARTICULAR PURPOSE.  See the
 * GNU Lesser General Public License for more details.
 *
 * You should have received a copy of the GNU Lesser General Public License
 * along with js-webdav-client.  If not, see <http://www.gnu.org/licenses/>.
 */
"use strict"

/**
 * This plugin adds acl capabilities to the WebDAV client class
 */

/**
 * Perform a WebDAV ACL request
<<<<<<< HEAD
 *
 * @param   string                        path         The path to perform ACL on
 * @param   function(status,Multistatus)  callback     Querying the server is done asynchronously, this callback function is called when the results are in
 * @param   Acl                           acl          The ACL to submit
 * @return  Client                                     The client itself for chaining methods
=======
 * 
 * @param   {String}                        path         The path to perform ACL on
 * @param   {Function(status,Multistatus)}  callback     Querying the server is done asynchronously, this callback function is called when the results are in
 * @param   {nl.sara.webdav.Acl}                           acl          The ACL to submit
 * @returns  {nl.sara.webdav.Client}                                     The client itself for chaining methods
>>>>>>> 0efe64c9
 */
nl.sara.webdav.Client.prototype.acl = function(path, callback, acl) {
  if ((path === undefined) || (callback === undefined)) {
    throw new nl.sara.webdav.Exception('ACL requires the parameters path, callback and acl', nl.sara.webdav.Exception.MISSING_REQUIRED_PARAMETER);
  }
  if (!(typeof path == "string") || !(acl instanceof nl.sara.webdav.Acl)) {
    throw new nl.sara.webdav.Exception('ACL parameter; path should be a string, acl should be an instance of Acl', nl.sara.webdav.Exception.WRONG_TYPE);
  }

  // Get the full URL, based on the specified path
  var url = this.getUrl(path);

  var aclBody = document.implementation.createDocument("DAV:", "acl", null);
  var aclLength = acl.getLength();
  for (var i = 0; i < aclLength; i++) { // Loop over the ACE's in this ACL
    var ace = acl.getAce(i);
    var aceBody = aclBody.createElementNS('DAV:', 'ace');

    // First create a principal node
    var principal = aclBody.createElementNS('DAV:', 'principal');
    var princVal = ace.principal;
    switch (princVal) {
      case nl.sara.webdav.Ace.ALL:
        principal.appendChild(aclBody.createElementNS('DAV:', 'all'));
        break;
      case nl.sara.webdav.Ace.AUTHENTICATED:
        principal.appendChild(aclBody.createElementNS('DAV:', 'authenticated'));
        break;
      case nl.sara.webdav.Ace.UNAUTHENTICATED:
        principal.appendChild(aclBody.createElementNS('DAV:', 'unauthenticated'));
        break;
      case nl.sara.webdav.Ace.SELF:
        principal.appendChild(aclBody.createElementNS('DAV:', 'self'));
        break;
      default: // If it isn't one of the constants, it should be either a Property object or a string/URL
        if (!(princVal instanceof nl.sara.webdav.Property)) { // It is a string; the URL of the principal
          var href = aclBody.createElementNS('DAV:', 'href');
          href.appendChild(aclBody.createCDATASection(princVal));
          principal.appendChild(href);
        }else{ // And else it is a property
          var property = aclBody.createElementNS('DAV:', 'property');
          var prop = aclBody.createElementNS(princVal.namespace, princVal.tagname);
          if (princVal.xmlvalue != null) {
            for (var j = 0; j < princVal.xmlvalue.length; j++) {
              prop.appendChild(princVal.xmlValue.item(j));
            }
          }
          property.appendChild(prop);
          principal.appendChild(property);
        }
      break;
    }

    // If the principal should be inverted, put it in an 'invert' element
    if (ace.invertprincipal) {
      var invert = aclBody.createElementNS('DAV:', 'invert');
      invert.appendChild(principal);
      aceBody.appendChild(invert);
    }else{
      aceBody.appendChild(principal);
    }

    // Then prepare the privileges
    // grant or deny?
    var privilegeParent = null;
    if (ace.grantdeny == nl.sara.webdav.Ace.DENY) {
      privilegeParent = aceBody.createElementNS('DAV:', 'deny');
    }else if (ace.grantdeny == nl.sara.webdav.Ace.GRANT) {
      privilegeParent = aceBody.createElementNS('DAV:', 'grant');
    }else{
      throw new nl.sara.webdav.Exception('\'grantdeny\' property not set on one of the ACE\'s in this ACL', nl.sara.webdav.Exception.WRONG_VALUE);
    }
    var namespaces = ace.getNamespaceNames();
    for (var j = 0; j < namespaces.length; j++) { // loop through namespaces
      var namespace = namespaces[j];
      var privileges = ace.getPrivilegeNames(namespace);
      for (var k = 0; k < privileges.length; k++) { // loop through each privilege in this namespace
        var privilege = privileges[k];
        var privilegeElement = aclBody.createElementNS('DAV:', 'privilege');
        var priv = aclBody.createElementNS(privilege.namespace, privilege.tagname);
        if (privilege.xmlvalue != null) {
          for (var l = 0; l < privilege.xmlvalue.length; l++) {
            priv.appendChild(privilege.xmlValue.item(j));
          }
        }
        privilegeElement.appendChild(priv);
        privilegeParent.appendChild(privilegeElement);
      }
    }
    aceBody.appendChild(privilegeParent);

    aclBody.documentElement.appendChild(aceBody);
  }

  // Create the request body string
  var serializer = new XMLSerializer();
  var body = '<?xml version="1.0" encoding="utf-8" ?>' + serializer.serializeToString(aclBody);

  // And then send the request
  var ajax = nl.sara.webdav.Client.getAjax("ACL", url, callback);
  ajax.setRequestHeader('Content-Type', 'application/xml; charset="utf-8"');
  ajax.send(body);

  return this;
}

/**
 * Perform a WebDAV REPORT request
<<<<<<< HEAD
 *
 * @param   string                        path         The path to perform REPORT on
 * @param   function(status,Multistatus)  callback     Querying the server is done asynchronously, this callback function is called when the results are in
 * @param   Document                      body         The (XML DOM) document to parse and send as the request body
 * @return  Client                                     The client itself for chaining methods
=======
 * 
 * @param   {String}                        path         The path to perform REPORT on
 * @param   {Function(status,Multistatus)}  callback     Querying the server is done asynchronously, this callback function is called when the results are in
 * @param   {Document}                      body         The (XML DOM) document to parse and send as the request body
 * @returns  {nl.sara.webdav.Client}                                     The client itself for chaining methods
>>>>>>> 0efe64c9
 */
nl.sara.webdav.Client.prototype.report = function(path, callback, body) {
  if ((path === undefined) || (callback === undefined) || (body === undefined)) {
    throw new nl.sara.webdav.Exception('POST requires the parameters path, callback and body', nl.sara.webdav.Exception.MISSING_REQUIRED_PARAMETER);
  }
  if ((typeof path != "string") || (typeof body != 'string') || !(body instanceof Document)) {
    throw new nl.sara.webdav.Exception('POST parameter; path should be a string, body should be an instance of Document', nl.sara.webdav.Exception.WRONG_TYPE);
  }

  // Get the full URL, based on the specified path
  var url = this.getUrl(path);

  // Parse the body
  var serializer = new XMLSerializer();
  var body = '<?xml version="1.0" encoding="utf-8" ?>' + serializer.serializeToString(body);

  // And then send the request
  var ajax = null;
  ajax = nl.sara.webdav.Client.getAjax("REPORT", url, callback);
  ajax.setRequestHeader('Content-Type', 'application/xml; charset="utf-8"');
  ajax.send(body);

  return this;
}

// End of library<|MERGE_RESOLUTION|>--- conflicted
+++ resolved
@@ -24,19 +24,11 @@
 
 /**
  * Perform a WebDAV ACL request
-<<<<<<< HEAD
  *
- * @param   string                        path         The path to perform ACL on
- * @param   function(status,Multistatus)  callback     Querying the server is done asynchronously, this callback function is called when the results are in
- * @param   Acl                           acl          The ACL to submit
- * @return  Client                                     The client itself for chaining methods
-=======
- * 
- * @param   {String}                        path         The path to perform ACL on
- * @param   {Function(status,Multistatus)}  callback     Querying the server is done asynchronously, this callback function is called when the results are in
- * @param   {nl.sara.webdav.Acl}                           acl          The ACL to submit
- * @returns  {nl.sara.webdav.Client}                                     The client itself for chaining methods
->>>>>>> 0efe64c9
+ * @param    {String}                        path      The path to perform ACL on
+ * @param    {Function(status,Multistatus)}  callback  Querying the server is done asynchronously, this callback function is called when the results are in
+ * @param    {nl.sara.webdav.Acl}            acl       The ACL to submit
+ * @returns  {nl.sara.webdav.Client}                   The client itself for chaining methods
  */
 nl.sara.webdav.Client.prototype.acl = function(path, callback, acl) {
   if ((path === undefined) || (callback === undefined)) {
@@ -145,19 +137,11 @@
 
 /**
  * Perform a WebDAV REPORT request
-<<<<<<< HEAD
  *
- * @param   string                        path         The path to perform REPORT on
- * @param   function(status,Multistatus)  callback     Querying the server is done asynchronously, this callback function is called when the results are in
- * @param   Document                      body         The (XML DOM) document to parse and send as the request body
- * @return  Client                                     The client itself for chaining methods
-=======
- * 
- * @param   {String}                        path         The path to perform REPORT on
- * @param   {Function(status,Multistatus)}  callback     Querying the server is done asynchronously, this callback function is called when the results are in
- * @param   {Document}                      body         The (XML DOM) document to parse and send as the request body
- * @returns  {nl.sara.webdav.Client}                                     The client itself for chaining methods
->>>>>>> 0efe64c9
+ * @param    {String}                        path         The path to perform REPORT on
+ * @param    {Function(status,Multistatus)}  callback     Querying the server is done asynchronously, this callback function is called when the results are in
+ * @param    {Document}                      body         The (XML DOM) document to parse and send as the request body
+ * @returns  {nl.sara.webdav.Client}                      The client itself for chaining methods
  */
 nl.sara.webdav.Client.prototype.report = function(path, callback, body) {
   if ((path === undefined) || (callback === undefined) || (body === undefined)) {
